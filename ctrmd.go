package main

import (
	"context"
	"flag"
	"fmt"
	"log"
	"log/syslog"
	"net"
	"net/http"
	"time"

	conntrack "github.com/florianl/go-conntrack"
	nflog "github.com/florianl/go-nflog"
	"github.com/google/gopacket"
	"github.com/google/gopacket/layers"
	"github.com/prometheus/client_golang/prometheus"
	"github.com/prometheus/client_golang/prometheus/promhttp"
	ctprint "github.com/x-way/iptables-tracer/pkg/ctprint"
	"github.com/x-way/pktdump"
	"golang.org/x/sys/unix"
)

var (
	nflogGroup    = flag.Int("g", 666, "NFLOG group to listen on")
	debug         = flag.Bool("d", false, "debug output")
	metricsSocket = flag.String("m", "", "path of UNIX socket to use for exposing prometheus metrics")
)

var (
	errorCounter = prometheus.NewCounterVec(
		prometheus.CounterOpts{
			Name: "ctrmd_errors_total",
			Help: "The total number of errors",
		},
		[]string{"family", "protocol", "ctinfo", "type"},
	)
	deleteCounter = prometheus.NewCounterVec(
		prometheus.CounterOpts{
			Name: "ctrmd_deletions_total",
			Help: "The total number of deleted conntrack entries",
		},
		[]string{"family", "protocol", "ctinfo"},
	)
)

func init() {
	prometheus.MustRegister(errorCounter)
	prometheus.MustRegister(deleteCounter)
}

func main() {
	logger, err := syslog.New(syslog.LOG_DAEMON|syslog.LOG_INFO, "ctrmd")
	if err != nil {
		log.Fatal("Could not create logger: ", err)
	}
	flag.Parse()

	if *metricsSocket != "" {
		logger.Info(fmt.Sprintf("Opening metrics socket %s", *metricsSocket))
		if *debug {
			fmt.Printf("Opening metrics socket %s\n", *metricsSocket)
		}
		unixListener, err := net.Listen("unix", *metricsSocket)
		if err != nil {
			log.Fatal("Could not create metrics socket: ", err)
		}
		defer unixListener.Close()
		metricsServer := &http.Server{
			Handler: promhttp.Handler(),
		}
		go func() {
			if err := metricsServer.Serve(unixListener); err != nil {
				log.Fatal("Metrics server failed: ", err)
			}
		}()
	}

	logger.Info("Opening conntrack socket")
	nfct, err := conntrack.Open(&conntrack.Config{})
	if err != nil {
		log.Fatal(logger.Err(fmt.Sprintf("Could not open conntrack socket: %v\n", err)))
	}
	defer nfct.Close()

	ctx, cancel := context.WithCancel(context.Background())
	defer cancel()

	config := nflog.Config{
		Group:       uint16(*nflogGroup),
		Copymode:    nflog.NfUlnlCopyPacket,
		Flags:       nflog.NfUlnlCfgFConntrack,
		ReadTimeout: 30 * time.Second,
	}
	logger.Info(fmt.Sprintf("Opening NFLOG socket for group %d", *nflogGroup))
	if *debug {
		fmt.Printf("Opening NFLOG socket for group %d\n", *nflogGroup)
	}
	nfl, err := nflog.Open(&config)
	if err != nil {
		log.Fatal(logger.Err(fmt.Sprintf("Could not open nflog socket: %v\n", err)))
	}
	defer nfl.Close()

	fn := func(a nflog.Attribute) int {
		var ctFamily conntrack.CtFamily
		var attrs []conntrack.ConnAttr
		var err error
		var ctBytes []byte
		var payloadBytes []byte
		var fwMark uint32
		var iif string
		var oif string
		familyStr := "unknown"
		protoStr := "0"
		ctinfoStr := "0x0"
		if a.Ct != nil {
			ctBytes = *a.Ct
			if ctFamily, attrs, err = extractCtAttrsFromCt(ctBytes); err != nil {
				logger.Warning(fmt.Sprintf("Could not extract CT attrs from CT info: %v\n", err))
				if *debug {
					fmt.Printf("Could not extract CT attrs from CT info: %v\n", err)
				}
				errorCounter.WithLabelValues(familyStr, protoStr, ctinfoStr, "ctinfo_extract").Inc()
				return 0
			}
			familyStr, protoStr = familyProto(ctFamily, attrs)
		} else {
			if *debug {
				fmt.Println("No NFLOG CT info found, decoding information from payload")
			}
		}
		if a.Payload != nil {
			payloadBytes = *a.Payload
			if len(attrs) == 0 {
				if ctFamily, attrs, err = extractCtAttrsFromPayload(payloadBytes); err != nil {
					logger.Warning(fmt.Sprintf("Could not extract CT attrs from packet payload: %v\n", err))
					if *debug {
						fmt.Printf("Could not extract CT attrs from CT packet payload: %v\n", err)
					}
					errorCounter.WithLabelValues(familyStr, protoStr, ctinfoStr, "payload_extract").Inc()
					return 0
				}
				familyStr, protoStr = familyProto(ctFamily, attrs)
			}
		} else {
			logger.Warning(fmt.Sprintf("No NFLOG payload found, ignoring packet\n"))
			if *debug {
				fmt.Println("No NFLOG payload found, ignoring packet")
			}
			errorCounter.WithLabelValues(familyStr, protoStr, ctinfoStr, "no_payload").Inc()
			return 0
		}

		var ctInfo = ^uint32(0)
		if a.Mark != nil {
			fwMark = *a.Mark
		}
<<<<<<< HEAD
		if iifIx, found := m[nflog.AttrIfindexIndev]; found {
			iif = GetIfaceName(iifIx.(uint32))
		}
		if oifIx, found := m[nflog.AttrIfindexOutdev]; found {
			oif = GetIfaceName(oifIx.(uint32))
=======
		if a.InDev != nil {
			iif = format.GetIfaceName(*a.InDev)
		}
		if a.OutDev != nil {
			oif = format.GetIfaceName(*a.OutDev)
>>>>>>> 16357100
		}
		if a.Ct != nil {
			ctBytes = *a.Ct
		}
		if a.CtInfo != nil {
			ctInfo = *a.CtInfo
			ctinfoStr = fmt.Sprintf("0x%x", ctInfo)
		}
		if len(attrs) > 0 {
			ipv6 := true
			if ctFamily == unix.AF_INET {
				ipv6 = false
			}
			logger.Info(fmt.Sprintf("Deleting CT entry: family: %v attrs: %v\n", ctFamily, attrs))
			logger.Info(fmt.Sprintf(" Packet: %s\n", formatPkt(ipv6, time.Now(), fwMark, iif, oif, payloadBytes, ctBytes, ctInfo)))
			if *debug {
				fmt.Printf("Deleting CT entry: family: %v attrs: %v\n", ctFamily, attrs)
				fmt.Printf(" Packet: %s\n", formatPkt(ipv6, time.Now(), fwMark, iif, oif, payloadBytes, ctBytes, ctInfo))
				ctprint.Print(ctBytes)
			}
			if err = nfct.Delete(conntrack.Ct, ctFamily, attrs); err != nil {
				logger.Warning(fmt.Sprintf("conntrack Delete failed: %v\n", err))
				if *debug {
					fmt.Printf("conntrack Delete failed: %v\n", err)
				}
				errorCounter.WithLabelValues(familyStr, protoStr, ctinfoStr, "delete").Inc()
			} else {
				deleteCounter.WithLabelValues(familyStr, protoStr, ctinfoStr).Inc()
			}
		} else {
			logger.Warning(fmt.Sprintf("List of extracted CT attributes is empty, ignoring packet\n"))
			if *debug {
				fmt.Println("List of extracted CT attributes is empty, ignoring packet")
			}
			errorCounter.WithLabelValues(familyStr, protoStr, ctinfoStr, "no_ctattrs").Inc()
		}

		return 0
	}
	logger.Info("Registering nflog callback")
	if err := nfl.Register(ctx, fn); err != nil {
		log.Fatal(logger.Err(fmt.Sprintf("Could not register nflog callback: %v\n", err)))
	}

	<-ctx.Done()
	logger.Info("Terminating")
}

func formatPkt(ipv6 bool, ts time.Time, fwMark uint32, iif, oif string, payload []byte, ct []byte, ctInfo uint32) string {
	var output string
	packetStr := ""
	if ipv6 {
		packetStr = pktdump.Format(gopacket.NewPacket(payload, layers.LayerTypeIPv6, gopacket.Default))
	} else {
		packetStr = pktdump.Format(gopacket.NewPacket(payload, layers.LayerTypeIPv4, gopacket.Default))
	}
	ctStr := fmt.Sprintf(" %s 0x%08x", ctprint.InfoString(ctInfo), ctprint.GetCtMark(ct))
	fmtStr := "%s 0x%08x%s %s  [In:%s Out:%s]"
	output = fmt.Sprintf(fmtStr, ts.Format("15:04:05.000000"), fwMark, ctStr, packetStr, iif, oif)
	return output
}

func familyProto(ctFamily conntrack.CtFamily, attrs []conntrack.ConnAttr) (family string, proto string) {
	if ctFamily == unix.AF_INET {
		family = "inet"
	} else {
		family = "inet6"
	}
	proto = "0"
	for _, attr := range attrs {
		if attr.Type == conntrack.AttrOrigL4Proto && len(attr.Data) > 0 {
			proto = fmt.Sprintf("%d", attr.Data[0])
		}
	}
	return
}

// GetIfaceName takes a network interface index and returns the corresponding name
func GetIfaceName(index uint32) string {
	var iface *net.Interface
	var err error
	if iface, err = net.InterfaceByIndex(int(index)); err != nil {
		return ""
	}
	return iface.Name
}<|MERGE_RESOLUTION|>--- conflicted
+++ resolved
@@ -156,19 +156,11 @@
 		if a.Mark != nil {
 			fwMark = *a.Mark
 		}
-<<<<<<< HEAD
-		if iifIx, found := m[nflog.AttrIfindexIndev]; found {
-			iif = GetIfaceName(iifIx.(uint32))
-		}
-		if oifIx, found := m[nflog.AttrIfindexOutdev]; found {
-			oif = GetIfaceName(oifIx.(uint32))
-=======
 		if a.InDev != nil {
-			iif = format.GetIfaceName(*a.InDev)
+			iif = GetIfaceName(*a.InDev)
 		}
 		if a.OutDev != nil {
-			oif = format.GetIfaceName(*a.OutDev)
->>>>>>> 16357100
+			oif = GetIfaceName(*a.OutDev)
 		}
 		if a.Ct != nil {
 			ctBytes = *a.Ct
